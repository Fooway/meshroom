--- conflicted
+++ resolved
@@ -19,14 +19,7 @@
     ~GLCamera() = default;
 
     void draw() override;
-<<<<<<< HEAD
     void setProjectionMatrix(const QMatrix4x4 &mat) {_projectionMatrix = mat;}
-=======
-    QMatrix4x4 modelMatrix() const;
-    void setPosition(const QVector3D& v);
-    void setModelMatrix(const QMatrix4x4&);
-    // TODO : set Matrix
->>>>>>> 8f263668
 
 private:
     QOpenGLVertexArrayObject _vao;
