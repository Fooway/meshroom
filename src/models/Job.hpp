--- conflicted
+++ resolved
@@ -57,14 +57,7 @@
     const QUrl& thumbnail() const { return _thumbnail; }
     StepModel* steps() const { return _steps; }
     ResourceModel* images() const { return _images; }
-<<<<<<< HEAD
-    QUrl alembicFilepath() const {
-      return _url.toString() + "/" + _name + ".abc";
-    }
-
     void setUrl(const QUrl& url);
-=======
->>>>>>> 340ea066
     void setName(const QString& name);
     void setCompletion(const float& completion);
     void setStatus(const StatusType& status);
@@ -86,7 +79,6 @@
     void selectThumbnail();
     bool isStoredOnDisk();
     bool isStartable();
-    bool isStarted();
     bool isPairA(const QUrl& url);
     bool isPairB(const QUrl& url);
     bool isPairValid();
